/*
 * Copyright (C) 2021 Uniontech Technology Co., Ltd.
 *
 * Author:     yeshanshan <yeshanshan@live.com>
 *
 * Maintainer: yeshanshan <yeshanshan@uniontech.com>
 *
 * This program is free software: you can redistribute it and/or modify
 * it under the terms of the GNU Lesser General Public License as published by
 * the Free Software Foundation, either version 3 of the License, or
 * any later version.
 *
 * This program is distributed in the hope that it will be useful,
 * but WITHOUT ANY WARRANTY; without even the implied warranty of
 * MERCHANTABILITY or FITNESS FOR A PARTICULAR PURPOSE.  See the
 * GNU General Public License for more details.
 *
 * You should have received a copy of the GNU Lesser General Public License
 * along with this program.  If not, see <http://www.gnu.org/licenses/>.
 */

#include <DConfig>
#include <QBuffer>
#include <QDir>
#include <QDebug>

#include <gtest/gtest.h>
#include "test_helper.hpp"

DCORE_USE_NAMESPACE

<<<<<<< HEAD
static constexpr char const *APP_ID = "tests";
static constexpr char const *FILE_NAME = "example";
static EnvGuard dsgDataDir;
=======
static EnvGuard dsgDataDir;
static constexpr char const *APP_ID = "tests";
static constexpr char const *FILE_NAME = "example";
>>>>>>> cf02db40
class ut_DConfig : public testing::Test
{
protected:
    static void SetUpTestCase() {
        fileBackendLocalPerfix.set("DSG_DCONFIG_FILE_BACKEND_LOCAL_PREFIX", "/tmp/example");
        metaGuard = new FileCopyGuard(":/data/dconf-example.meta.json", QString("%1" PREFIX"/share/dsg/configs/%2/%3.json").arg(fileBackendLocalPerfix.value(), APP_ID, FILE_NAME));

        backendType.set("DSG_DCONFIG_BACKEND_TYPE", "FileBackend");
        dsgDataDir.set("DSG_DATA_DIRS", PREFIX"/share/dsg");
    }
    static void TearDownTestCase() {
        QDir(fileBackendLocalPerfix.value()).removeRecursively();
        fileBackendLocalPerfix.restore();
        delete metaGuard;

        backendType.restore();
        dsgDataDir.restore();
    }
    virtual void SetUp() override;

    static EnvGuard backendType;
    static EnvGuard fileBackendLocalPerfix;
    static FileCopyGuard *metaGuard;
};
EnvGuard ut_DConfig::fileBackendLocalPerfix;
EnvGuard ut_DConfig::backendType;
FileCopyGuard *ut_DConfig::metaGuard = nullptr;

TEST_F(ut_DConfig, backend) {

    DConfig config(FILE_NAME);
    ASSERT_EQ(config.backendName(), QString("FileBackend"));
}

TEST_F(ut_DConfig, isValid) {

    DConfig config(FILE_NAME);
    ASSERT_TRUE(config.isValid());
}

TEST_F(ut_DConfig, value) {
    const QStringList array{"1", "2"};
    QVariantMap map;
    map.insert("key1", "value1");
    map.insert("key2", "value2");
    {
        DConfig config(FILE_NAME);
        config.setValue("key2", "126");
        ASSERT_EQ(config.value("key2").toString(), QString("126"));

        config.setValue("array", array);
        ASSERT_EQ(config.value("array").toStringList(), array);

        config.setValue("map", map);
        ASSERT_EQ(config.value("map").toMap(), map);
    }
    {
        DConfig config(FILE_NAME);
        ASSERT_EQ(config.value("key2").toString(), QString("126"));
        ASSERT_EQ(config.value("array").toStringList(), array);
        ASSERT_EQ(config.value("map").toMap(), map);
    }
    {
        DConfig config(FILE_NAME);
        config.reset("canExit");
        ASSERT_EQ(config.value("canExit").toBool(), true);

        config.reset("key2");
        ASSERT_EQ(config.value("key2").toString(), QString("125"));

        config.reset("number");
        ASSERT_EQ(config.value("number").toInt(), 1);

        config.reset("array");
        const QStringList &originArray {"value1", "value2"};
        ASSERT_EQ(config.value("array").toStringList(), originArray);

        config.reset("map");
        QVariantMap originMap;
        originMap.insert("key1", "value1");
        originMap.insert("key2", "value2");
        ASSERT_EQ(config.value("map").toMap(), originMap);
    }
}

TEST_F(ut_DConfig, keyList) {

    DConfig config(FILE_NAME);
    QStringList keyList{QString("key2"), QString("canExit")};
    for (auto item : keyList) {
        ASSERT_TRUE(config.keyList().contains(item));
    }
}

TEST_F(ut_DConfig, OtherAppConfigfile) {

    constexpr char const *APP_OTHER = "tests_other";
    FileCopyGuard gurand(":/data/dconf-example_other_app_configure.meta.json", QString("%1" PREFIX"/share/dsg/configs/%2/%3.json").arg(fileBackendLocalPerfix.value(), APP_OTHER, FILE_NAME));

    QScopedPointer<DConfig> config(DConfig::create(APP_OTHER, FILE_NAME));
    ASSERT_TRUE(config->isValid());
    ASSERT_EQ(config->value("appPublic").toString(), QString("publicValue"));
}

void ut_DConfig::SetUp() {}<|MERGE_RESOLUTION|>--- conflicted
+++ resolved
@@ -29,15 +29,9 @@
 
 DCORE_USE_NAMESPACE
 
-<<<<<<< HEAD
-static constexpr char const *APP_ID = "tests";
-static constexpr char const *FILE_NAME = "example";
-static EnvGuard dsgDataDir;
-=======
 static EnvGuard dsgDataDir;
 static constexpr char const *APP_ID = "tests";
 static constexpr char const *FILE_NAME = "example";
->>>>>>> cf02db40
 class ut_DConfig : public testing::Test
 {
 protected:
