/*
 * Copyright (C) 2021 Uniontech Technology Co., Ltd.
 *
 * Author:     zccrs <zccrs@live.com>
 *
 * Maintainer: zccrs <zhangjide@uniontech.com>
 *
 * This program is free software: you can redistribute it and/or modify
 * it under the terms of the GNU Lesser General Public License as published by
 * the Free Software Foundation, either version 3 of the License, or
 * any later version.
 *
 * This program is distributed in the hope that it will be useful,
 * but WITHOUT ANY WARRANTY; without even the implied warranty of
 * MERCHANTABILITY or FITNESS FOR A PARTICULAR PURPOSE.  See the
 * GNU General Public License for more details.
 *
 * You should have received a copy of the GNU Lesser General Public License
 * along with this program.  If not, see <http://www.gnu.org/licenses/>.
 */
#include "dconfig.h"
#ifndef D_DISABLE_DCONFIG
#include "dconfigfile.h"
#ifndef D_DISABLE_DBUS_CONFIG
#include "configmanager_interface.h"
#include "manager_interface.h"
#endif
#else
#include <QSettings>
#endif
#include "dobject_p.h"
#include <DSGApplication>

#include <QLoggingCategory>
#include <QCoreApplication>
#include <unistd.h>

// https://gitlabwh.uniontech.com/wuhan/se/deepin-specifications/-/issues/3

DCORE_BEGIN_NAMESPACE

Q_DECLARE_LOGGING_CATEGORY(cfLog)

<<<<<<< HEAD
inline static QString getAppId() {
    // TODO: 应该使用更可靠的接口获取 appId
    return QCoreApplication::applicationName();
}

=======
>>>>>>> cf02db40
/*!
    \class Dtk::Core::DConfigBackend
    \inmodule dtkcore

    \brief 配置后端的抽象接口.

    所有DConfig使用的配置后端都继承此类,用户可以继承此类实现自己的配置后端.
 */

/*!
    \fn bool DConfigBackend::load(const QString &) = 0

    \brief 初始化后端

    \a appId 管理的配置信息key值，默认为应用程序名称
  */

/*!
    \fn bool DConfigBackend::isValid() const = 0

    \sa DConfig::isValid().

 */

/*!
    \fn QStringList DConfigBackend::keyList() const = 0

    \sa DConfig::keyList()

 */

/*!
    \fn QVariant DConfigBackend::value(const QString &key, const QVariant &fallback = QVariant()) const = 0

    \sa DConfig::value()
 */

/*!
    \fn void DConfigBackend::setValue(const QString &key, const QVariant &value) = 0

    \sa DConfig::setValue()
 */

/*!
    \fn void DConfigBackend::reset(const QString &key)
<<<<<<< HEAD

    \sa DConfig::reset()
 */

/*!
    \fn QString DConfigBackend::name() const = 0

=======

    \sa DConfig::reset()
 */

/*!
    \fn QString DConfigBackend::name() const = 0

>>>>>>> cf02db40
    \brief 后端配置的唯一标识

 */

DConfigBackend::~DConfigBackend()
{
}

class Q_DECL_HIDDEN DConfigPrivate : public DObjectPrivate
{
public:
    explicit DConfigPrivate(DConfig *qq,
                            const QString &appId,
                            const QString &name,
                            const QString &subpath)
        : DObjectPrivate(qq)
<<<<<<< HEAD
        , appId(appId.isEmpty() ? getAppId() : appId)
=======
        , appId(appId.isEmpty() ? DSGApplication::id() : appId)
>>>>>>> cf02db40
        , name(name)
        , subpath(subpath)
    {
    }

    virtual ~DConfigPrivate() override;

    inline bool invalid() const
    {
        const bool valid = backend && backend->isValid();
        if (!valid)
            qCWarning(cfLog, "DConfig is invalid of appid=%s name=%s, subpath=%s",
                      qPrintable(appId), qPrintable(name), qPrintable(subpath));

        return !valid;
    }

    DConfigBackend *getOrCreateBackend();
    DConfigBackend *createBackendByEnv();

    QString appId;
    QString name;
    QString subpath;
    QScopedPointer<DConfigBackend> backend;

    D_DECLARE_PUBLIC(DConfig)
};

namespace {

#ifndef D_DISABLE_DCONFIG
class Q_DECL_HIDDEN FileBackend : public DConfigBackend
{
public:
    explicit FileBackend(DConfigPrivate *o)
        : owner(o)
    {
    }

    virtual ~FileBackend() override;

    virtual bool isValid() const override
    {
        return configFile && configFile->isValid();
    }

<<<<<<< HEAD
    virtual bool load(const QString &appId) override
=======
    virtual bool load(const QString &/*appId*/) override
>>>>>>> cf02db40
    {
        if (configFile)
            return true;

<<<<<<< HEAD
        configFile.reset(new DConfigFile(appId,owner->name, owner->subpath));
=======
        configFile.reset(new DConfigFile(owner->appId,owner->name, owner->subpath));
>>>>>>> cf02db40
        configCache.reset(configFile->createUserCache(getuid()));
        const QString &prefix = localPrefix();

        return configFile->load(prefix) &&
               configCache->load(prefix);
    }

    virtual QStringList keyList() const override
    {
        return configFile->meta()->keyList();
    }

    virtual QVariant value(const QString &key, const QVariant &fallback) const override
    {
        const QVariant &v = configFile->value(key, configCache.get());
        return v.isValid() ? v : fallback;
    }

    virtual void setValue(const QString &key, const QVariant &value) override
    {
        // setValue's callerAppid is itself instead of config's appId.
        if (configFile->setValue(key, value, DSGApplication::id(), configCache.get())) {
            Q_EMIT owner->q_func()->valueChanged(key);
        }
    }

    virtual void reset(const QString &key) override
    {
        const auto &originValue = configFile->meta()->value(key);
        setValue(key, originValue);
    }

    virtual QString name() const override
    {
        return QString("FileBackend");
    }

private:
    QString localPrefix() const
    {
        if (!envLocalPrefix.isEmpty()) {
            return QString::fromLocal8Bit(envLocalPrefix);
        }
        return QString();
    }

private:
    QScopedPointer<DConfigFile> configFile;
    QScopedPointer<DConfigCache> configCache;
    DConfigPrivate* owner;
    const QByteArray envLocalPrefix = qgetenv("DSG_DCONFIG_FILE_BACKEND_LOCAL_PREFIX");
};

FileBackend::~FileBackend()
{
    const QString &prefix = localPrefix();
    if (configCache) {
        configCache->save(prefix);
        configCache.reset();
    }
    if (configFile) {
        configFile->save(prefix);
        configFile.reset();
    }
}

#ifndef D_DISABLE_DBUS_CONFIG

#define DSG_CONFIG "org.desktopspec.ConfigManager"
#define DSG_CONFIG_MANAGER "org.desktopspec.ConfigManager"

class Q_DECL_HIDDEN DBusBackend : public DConfigBackend
{
public:
    explicit DBusBackend(DConfigPrivate* o):
        owner(o)
    {
    }

    virtual ~DBusBackend() override;

    static bool isServiceRegistered()
    {
        return QDBusConnection::systemBus().interface()->isServiceRegistered(DSG_CONFIG);
    }

    static bool isServiceActivatable()
    {
         const QDBusReply<QStringList> activatableNames = QDBusConnection::systemBus().interface()->
                 callWithArgumentList(QDBus::AutoDetect,
                 QLatin1String("ListActivatableNames"),
                 QList<QVariant>());
//         qInfo() << activatableNames.value() << activatableNames.value().contains(DSG_CONFIG);

         return activatableNames.value().contains(DSG_CONFIG);
    }

    virtual bool isValid() const override
    {
        return config && config->isValid();
    }

    /*!
      \internal

      初始化DBus连接,会先调用acquireManager动态获取一个配置连接,
      再通过这个配置连接进行配置文件的访问.
     */
    virtual bool load(const QString &/*appId*/) override
    {
        if (config)
            return true;

        qCDebug(cfLog, "Try acquire config manager object form DBus");
        DSGConfig dsg_config(DSG_CONFIG, "/", QDBusConnection::systemBus());
        QDBusPendingReply<QDBusObjectPath> dbus_reply = dsg_config.acquireManager(owner->appId, owner->name, owner->subpath);
        const QDBusObjectPath dbus_path = dbus_reply.value();
        if (dbus_reply.isError() || dbus_path.path().isEmpty()) {
            qCWarning(cfLog, "Can't acquire config manager. error:\"%s\"", qPrintable(dbus_reply.error().message()));
            return false;
        } else {
            qCWarning(cfLog(), "dbus path=\"%s\"", qPrintable(dbus_path.path()));
            config.reset(new DSGConfigManager(DSG_CONFIG_MANAGER, dbus_path.path(),
                                                QDBusConnection::systemBus(), owner->q_func()));
            if (!config->isValid()) {
                qCWarning(cfLog(), "Can't acquire config path=\"%s\"", qPrintable(dbus_path.path()));
                config.reset();
                return false;
            } else {
                QObject::connect(config.data(), &DSGConfigManager::valueChanged, owner->q_func(), &DConfig::valueChanged);
            }
        }
        return true;
    }

    virtual QStringList keyList() const override
    {
        return config->keyList();
    }

    static QVariant decodeQDBusArgument(const QVariant &v)
    {
        if (v.canConvert<QDBusArgument>()) {
            // we use QJsonValue to resolve all data type in DConfigInfo class, so it's type is equal QJsonValue::Type,
            // now we parse Map and Array type to QVariant explicitly.
            const QDBusArgument &complexType = v.value<QDBusArgument>();
            switch (complexType.currentType()) {
            case QDBusArgument::MapType: {
                QVariantMap list;
                complexType >> list;
                QVariantMap res;
                for (auto iter = list.begin(); iter != list.end(); iter++) {
                    res[iter.key()] = decodeQDBusArgument(iter.value());
                }
                return res;
            }
            case QDBusArgument::ArrayType: {
                QVariantList list;
                complexType >> list;
                QVariantList res;
                res.reserve(list.size());
                for (const auto &item : qAsConst(list)) {
                    res << decodeQDBusArgument(item);
                }
                return res;
            }
            default:
                qWarning("Can't parse the type, it maybe need user to do it, "
                         "QDBusArgument::ElementType: %d.", complexType.currentType());
            }
        }
        return v;
    }

    virtual QVariant value(const QString &key, const QVariant &fallback) const override
    {
        auto reply = config->value(key);
        reply.waitForFinished();
        if (reply.isError()) {
            qWarning() << "value error key:" << key << ", error message:" << reply.error().message();
            return fallback;
        }
        return decodeQDBusArgument(reply.value().variant());
    }

    virtual void setValue(const QString &key, const QVariant &value) override
    {
        config->setValue(key, QDBusVariant(value));
    }

    virtual void reset(const QString &key) override
    {
        config->reset(key);
    }

    virtual QString name() const override
    {
        return QString("DBusBackend");
    }

private:
    QScopedPointer<DSGConfigManager> config;
    DConfigPrivate* owner;
};

DBusBackend::~DBusBackend()
{
    if (config) {
        config->release();
    }
}
#endif //D_DISABLE_DBUS_CONFIG
#else

class Q_DECL_HIDDEN QSettingBackend : public DConfigBackend
{
public:
    explicit QSettingBackend(DConfigPrivate* o):
        owner(o)
    {
    }

    virtual ~QSettingBackend() override;

    virtual bool isValid() const override
    {
        return settings;
    }

    virtual bool load(const QString &appid) override
    {
        Q_UNUSED(appid);

        if (settings)
            return true;

        settings = new QSettings(owner->name, QSettings::IniFormat, owner->q_func());
        settings->beginGroup(owner->subpath);
        return true;
    }

    virtual QStringList keyList() const override
    {
        return settings->childKeys();
    }

    virtual QVariant value(const QString &key, const QVariant &fallback) const override
    {
        return settings->value(key, fallback);
    }

    virtual void setValue(const QString &key, const QVariant &value) override
    {
        settings->setValue(key, value);
    }

    virtual QString name() const override
    {
        return QString("QSettingBackend");
    }

private:
    QSettings *settings = nullptr;
    DConfigPrivate* owner;
};

QSettingBackend::~QSettingBackend()
{
}

#endif //D_DISABLE_DCONFIG
}

DConfigPrivate::~DConfigPrivate()
{
    backend.reset();
}

/*!
  \internal

    \brief 创建一个配置后端

    默认使用的配置后端会优先根据环境变量来选择配置中心的D-Bus接口还是文件配置后端接口。
    若没有配置此环境变量，则根据是否有配置中心提供D-Bus服务来选择配置中心服务还是文件配置后端接口.
 */
DConfigBackend *DConfigPrivate::getOrCreateBackend()
{
    if (backend) {
        return backend.data();
    }
    if (auto backendEnv = createBackendByEnv()) {
        backend.reset(backendEnv);
        return backend.data();
    }
#ifndef D_DISABLE_DCONFIG
#ifndef D_DISABLE_DBUS_CONFIG
    if (DBusBackend::isServiceRegistered() || DBusBackend::isServiceActivatable()) {
        qCDebug(cfLog, "Fallback to DBus mode");
        backend.reset(new DBusBackend(this));
    }
    if (!backend) {
        qCDebug(cfLog, "Can't use DBus config service, fallback to DConfigFile mode");
        backend.reset(new FileBackend(this));
    }
#else
    backend.reset(new FileBackend(this));
#endif //D_DISABLE_DBUS_CONFIG
#else
    qCDebug(cfLog, "Fallback to QSettings mode");
    backend.reset(new QSettingBackend(this));
#endif //D_DISABLE_DCONFIG
    return backend.data();
}

/*!
  \internal

    \brief 创建一个配置后端

    尝试根据环境变量来选择配置中心的D-Bus接口还是文件配置后端接口。
 */
DConfigBackend *DConfigPrivate::createBackendByEnv()
{
    const QByteArray &envBackend = qgetenv("DSG_DCONFIG_BACKEND_TYPE");
    if (!envBackend.isEmpty()) {
        if (envBackend == "DBusBackend") {

#ifndef D_DISABLE_DCONFIG
#ifndef D_DISABLE_DBUS_CONFIG
            if (DBusBackend::isServiceRegistered() || DBusBackend::isServiceActivatable()) {
                qCDebug(cfLog, "Fallback to DBus mode");
                return new DBusBackend(this);
            }
#endif //D_DISABLE_DBUS_CONFIG
#endif //D_DISABLE_DCONFIG
        } else if (envBackend == "FileBackend") {

#ifndef D_DISABLE_DCONFIG
            qCDebug(cfLog, "Fallback to DConfigFile mode");
            return new FileBackend(this);
#endif //D_DISABLE_DCONFIG
        } else {

#ifndef D_DISABLE_DCONFIG
#else
            qCDebug(cfLog, "Fallback to QSettings mode");
            return new QSettingBackend(this);
#endif //D_DISABLE_DCONFIG
        }
    }
    return nullptr;
}

/*!
    \class Dtk::Core::DConfig
    \inmodule dtkcore

    \brief 配置策略提供的接口类

    此接口规范定义了开发库所提供的关于配置文件读写的相关接口，
    如果应用程序所使用的开发库实现了此规范，则程序应当优先使用开发库提供的接口。
 */


/*!
 * \brief 构造配置策略提供的对象
 * \a name 配置文件名
 * \a subpath 配置文件对应的子目录
 * \a parent 父对象
 */
DConfig::DConfig(const QString &name, const QString &subpath, QObject *parent)
    : DConfig(nullptr, name, subpath, parent)
{
}

DConfig::DConfig(DConfigBackend *backend, const QString &name, const QString &subpath, QObject *parent)
    : DConfig(backend, QString(), name, subpath, parent)
{

}
/*!
 * \brief 构造配置策略提供的对象, 指定配置所属的应用Id
 * \a appId
 * \a name
 * \a subpath
 * \a parent
 * \return 构造的配置策略对象，由调用者释放
 */
DConfig *DConfig::create(const QString &appId, const QString &name, const QString &subpath, QObject *parent)
{
    return new DConfig(nullptr, appId, name, subpath, parent);
}

DConfig *DConfig::create(DConfigBackend *backend, const QString &appId, const QString &name, const QString &subpath, QObject *parent)
{
    return new DConfig(backend, appId, name, subpath, parent);
}

/*!
 * \brief 使用自定义的配置策略后端构造对象
 * \a backend 调用者继承于DConfigBackend的配置策略后端
 * \a appId 配置文件所属的应用Id，为空时默认为本应用Id
 * \a name 配置文件名
 * \a subpath 配置文件对应的子目录
 * \a parent 父对象
 * \note 调用者只构造backend，由DConfig释放。
 */
DConfig::DConfig(DConfigBackend *backend, const QString &appId, const QString &name, const QString &subpath, QObject *parent)
    : QObject(parent)
    , DObject(*new DConfigPrivate(this, appId, name, subpath))
{
    D_D(DConfig);

    Q_ASSERT(!d->appId.isEmpty());

    qCDebug(cfLog, "Load config of appid=%s name=%s, subpath=%s",
            qPrintable(d->appId), qPrintable(d->name), qPrintable(d->subpath));

    if (backend) {
        d->backend.reset(backend);
    }

    if (auto backend = d->getOrCreateBackend()) {
        backend->load(d->appId);
    }
}

/*!
 * \brief DConfig::backendName
 * \return 配置策略后端名称
 * \note 调用者只能用DConfig访问DConfigBackend对象，所以不返回DConfigBackend对象。
 */
QString DConfig::backendName() const
{
    D_DC(DConfig);
    if (d->invalid())
        return QString();

    return d->backend->name();
}

/*!
 * \brief 获得所有可用的配置项名称
 * \return 配置项名称集合
 */
QStringList DConfig::keyList() const
{
    D_DC(DConfig);
    if (d->invalid())
        return QStringList();

    return d->backend->keyList();
}

/*!
 * \brief 判断此后端是否可用
 * \return
 */
bool DConfig::isValid() const
{
    D_DC(DConfig);
    return !d->invalid();
}

/*!
 * \brief 根据配置项名称获得对应值
 * \param key 配置项名称
 * \param fallback 没有获取到配置项值后提供的默认值
 * \return
 */
QVariant DConfig::value(const QString &key, const QVariant &fallback) const
{
    D_DC(DConfig);
    if (d->invalid())
        return fallback;

    return d->backend->value(key, fallback);
}

/*!
 * \brief 根据配置项名称设置其值
 * \param 配置项名称
 * \param 需要更新的值
 */
void DConfig::setValue(const QString &key, const QVariant &value)
{
    D_D(DConfig);
    if (d->invalid())
        return;

    d->backend->setValue(key, value);
}

/*!
 * \brief 设置其配置项对应的默认值，此值为经过override机制覆盖后的值，不一定为此配置文件中meta中定义的值
 * \param 配置项名称
 */
void DConfig::reset(const QString &key)
{
    D_D(DConfig);
    if (d->invalid())
        return;

    d->backend->reset(key);
}

/*!
 * \brief 返回配置文件名称
 * \return
 */
QString DConfig::name() const
{
    D_DC(DConfig);
    return d->name;
}

/*!
 * \brief 返回配置文件对应的子目录
 * \return
 */
QString DConfig::subpath() const
{
    D_DC(DConfig);
    return d->subpath;
}

DCORE_END_NAMESPACE<|MERGE_RESOLUTION|>--- conflicted
+++ resolved
@@ -41,14 +41,6 @@
 
 Q_DECLARE_LOGGING_CATEGORY(cfLog)
 
-<<<<<<< HEAD
-inline static QString getAppId() {
-    // TODO: 应该使用更可靠的接口获取 appId
-    return QCoreApplication::applicationName();
-}
-
-=======
->>>>>>> cf02db40
 /*!
     \class Dtk::Core::DConfigBackend
     \inmodule dtkcore
@@ -94,7 +86,6 @@
 
 /*!
     \fn void DConfigBackend::reset(const QString &key)
-<<<<<<< HEAD
 
     \sa DConfig::reset()
  */
@@ -102,15 +93,6 @@
 /*!
     \fn QString DConfigBackend::name() const = 0
 
-=======
-
-    \sa DConfig::reset()
- */
-
-/*!
-    \fn QString DConfigBackend::name() const = 0
-
->>>>>>> cf02db40
     \brief 后端配置的唯一标识
 
  */
@@ -127,11 +109,7 @@
                             const QString &name,
                             const QString &subpath)
         : DObjectPrivate(qq)
-<<<<<<< HEAD
-        , appId(appId.isEmpty() ? getAppId() : appId)
-=======
         , appId(appId.isEmpty() ? DSGApplication::id() : appId)
->>>>>>> cf02db40
         , name(name)
         , subpath(subpath)
     {
@@ -178,20 +156,12 @@
         return configFile && configFile->isValid();
     }
 
-<<<<<<< HEAD
-    virtual bool load(const QString &appId) override
-=======
     virtual bool load(const QString &/*appId*/) override
->>>>>>> cf02db40
     {
         if (configFile)
             return true;
 
-<<<<<<< HEAD
-        configFile.reset(new DConfigFile(appId,owner->name, owner->subpath));
-=======
         configFile.reset(new DConfigFile(owner->appId,owner->name, owner->subpath));
->>>>>>> cf02db40
         configCache.reset(configFile->createUserCache(getuid()));
         const QString &prefix = localPrefix();
 
